--- conflicted
+++ resolved
@@ -2,13 +2,8 @@
 Title: Read IPUMS extract files into R
 Version: 0.0.1.9000
 Authors@R: person("Minnesota Population Center", email = "gfellis@umn.edu", role = c("aut", "cre"))
-<<<<<<< HEAD
 Description: Import IPUMS data from website extracts.
-Depends: R (>= 3.3.0)
-=======
-Description: Import IPUMS data using fixed width files and YAML.
 Depends: R (>= 3.2.0)
->>>>>>> c27f46ab
 License: MIT + file LICENSE
 Encoding: UTF-8
 LazyData: true
