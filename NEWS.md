--- conflicted
+++ resolved
@@ -1,13 +1,11 @@
 # ipumsr (development version)
 
-<<<<<<< HEAD
 * Split `revise_extract_micro()` into `add_to_extract()` and 
   `remove_from_extract()`
-=======
+  
 * Include endpoint information (IPUMS collection and API version) when saving an extract as json.
 
 * Read endpoint information (IPUMS collection and API version) from json when they are included.
->>>>>>> df0371c1
 
 # ipumsr 0.4.5
 
